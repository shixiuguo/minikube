--- conflicted
+++ resolved
@@ -84,13 +84,6 @@
 }
 
 func status() registry.State {
-<<<<<<< HEAD
-=======
-	if runtime.GOARCH != "amd64" && runtime.GOARCH != "arm64" {
-		return registry.State{Error: fmt.Errorf("docker driver is not supported on %q systems yet", runtime.GOARCH), Installed: false, Healthy: false, Fix: "Try other drivers", Doc: docURL}
-	}
-
->>>>>>> 44f5b17c
 	_, err := exec.LookPath(oci.Docker)
 	if err != nil {
 		return registry.State{Error: err, Installed: false, Healthy: false, Fix: "Install Docker", Doc: docURL}
