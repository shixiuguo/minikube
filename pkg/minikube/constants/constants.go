/*
Copyright 2016 The Kubernetes Authors All rights reserved.

Licensed under the Apache License, Version 2.0 (the "License");
you may not use this file except in compliance with the License.
You may obtain a copy of the License at

    http://www.apache.org/licenses/LICENSE-2.0

Unless required by applicable law or agreed to in writing, software
distributed under the License is distributed on an "AS IS" BASIS,
WITHOUT WARRANTIES OR CONDITIONS OF ANY KIND, either express or implied.
See the License for the specific language governing permissions and
limitations under the License.
*/

package constants

import (
	"fmt"
	"os"
	"path/filepath"
	"runtime"
	"strings"
	"time"

	"github.com/blang/semver"
	"github.com/golang/glog"
	"k8s.io/client-go/tools/clientcmd"
	"k8s.io/client-go/util/homedir"
	minikubeVersion "k8s.io/minikube/pkg/version"
)

// APIServerPort is the port that the API server should listen on.
const (
	APIServerName    = "minikubeCA"
	ClusterDNSDomain = "cluster.local"
)

// MinikubeHome is the name of the minikube home directory variable.
const MinikubeHome = "MINIKUBE_HOME"

// GetMinipath returns the path to the user's minikube dir
func GetMinipath() string {
	if os.Getenv(MinikubeHome) == "" {
		return DefaultMinipath
	}
	if filepath.Base(os.Getenv(MinikubeHome)) == ".minikube" {
		return os.Getenv(MinikubeHome)
	}
	return filepath.Join(os.Getenv(MinikubeHome), ".minikube")
}

// SupportedVMDrivers is a list of supported drivers on all platforms. Currently
// used in gendocs.
var SupportedVMDrivers = [...]string{
	"virtualbox",
	"parallels",
	"vmwarefusion",
	"kvm",
	"xhyve",
	"hyperv",
	"hyperkit",
	"kvm2",
	"vmware",
	"none",
}

// DefaultMinipath is the default Minikube path (under the home directory)
var DefaultMinipath = filepath.Join(homedir.HomeDir(), ".minikube")

// KubeconfigPath is the path to the Kubernetes client config
var KubeconfigPath = clientcmd.RecommendedHomeFile

// KubeconfigEnvVar is the env var to check for the Kubernetes client config
var KubeconfigEnvVar = clientcmd.RecommendedConfigPathEnvVar

// MinikubeContext is the kubeconfig context name used for minikube
const MinikubeContext = "minikube"

// MinikubeEnvPrefix is the prefix for the environmental variables
const MinikubeEnvPrefix = "MINIKUBE"

// DefaultMachineName is the default name for the VM
const DefaultMachineName = "minikube"

// DefaultNodeName is the default name for the kubeadm node within the VM
const DefaultNodeName = "minikube"

// DefaultStorageClassProvisioner is the name of the default storage class provisioner
const DefaultStorageClassProvisioner = "standard"

// Cache is used to modify the cache field in the config file
const Cache = "cache"

// TunnelRegistryPath returns the path to the runnel registry file
func TunnelRegistryPath() string {
	return filepath.Join(GetMinipath(), "tunnels.json")
}

// MakeMiniPath is a utility to calculate a relative path to our directory.
func MakeMiniPath(fileName ...string) string {
	args := []string{GetMinipath()}
	args = append(args, fileName...)
	return filepath.Join(args...)
}

// MountProcessFileName is the filename of the mount process
var MountProcessFileName = ".mount-process"

const (
	// DefaultKeepContext is if we should keep context by default
	DefaultKeepContext = false
	// SHASuffix is the suffix of a SHA-256 checksum file
	SHASuffix = ".sha256"
	// DefaultMemory is the default memory of a host, in megabytes
	DefaultMemory = 2048
	// DefaultCPUS is the default number of cpus of a host
	DefaultCPUS = 2
	// DefaultDiskSize is the default disk image size, parseable
	DefaultDiskSize = "20g"
	// MinimumDiskSizeMB is the minimum disk image size, in megabytes
	MinimumDiskSizeMB = 2000
	// DefaultVMDriver is the default virtual machine driver name
	DefaultVMDriver = "virtualbox"
	// DefaultStatusFormat is the default format of a host
	DefaultStatusFormat = `host: {{.Host}}
kubelet: {{.Kubelet}}
apiserver: {{.ApiServer}}
kubectl: {{.Kubeconfig}}
`
	// DefaultAddonListFormat is the default format of addon list
	DefaultAddonListFormat = "- {{.AddonName}}: {{.AddonStatus}}\n"
	// DefaultConfigViewFormat is the default format of config view
	DefaultConfigViewFormat = "- {{.ConfigKey}}: {{.ConfigValue}}\n"
	// DefaultCacheListFormat is the default format of cache list
	DefaultCacheListFormat = "{{.CacheImage}}\n"
	// GithubMinikubeReleasesURL is the URL of the minikube github releases JSON file
	GithubMinikubeReleasesURL = "https://storage.googleapis.com/minikube/releases.json"
	// DefaultWait is the default wait time, in seconds
	DefaultWait = 20
	// DefaultInterval is the default interval, in seconds
	DefaultInterval = 6
	// DefaultK8sClientTimeout is the default kubernetes client timeout
	DefaultK8sClientTimeout = 60 * time.Second
	// DefaultClusterBootstrapper is the default cluster bootstrapper
	DefaultClusterBootstrapper = "kubeadm"
)

// DefaultISOURL is the default location of the minikube.iso file
var DefaultISOURL = fmt.Sprintf("https://storage.googleapis.com/%s/minikube-%s.iso", minikubeVersion.GetISOPath(), minikubeVersion.GetISOVersion())

// DefaultISOSHAURL is the default location of the minikube.iso.sha256 file
var DefaultISOSHAURL = DefaultISOURL + SHASuffix

// DefaultKubernetesVersion is the default kubernetes version
var DefaultKubernetesVersion = "v1.13.4"

// ConfigFilePath is the path of the config directory
var ConfigFilePath = MakeMiniPath("config")

// ConfigFile is the path of the config file
var ConfigFile = MakeMiniPath("config", "config.json")

// GetProfileFile returns the Minikube profile config file
func GetProfileFile(profile string) string {
	return filepath.Join(GetMinipath(), "profiles", profile, "config.json")
}

// DockerAPIVersion is the API version implemented by Docker running in the minikube VM.
const DockerAPIVersion = "1.35"

// ReportingURL is the URL for reporting a minikube error
const ReportingURL = "https://clouderrorreporting.googleapis.com/v1beta1/projects/k8s-minikube/events:report?key=AIzaSyACUwzG0dEPcl-eOgpDKnyKoUFgHdfoFuA"

// AddonsPath is the default path of the addons configuration
const AddonsPath = "/etc/kubernetes/addons"

// FilesPath is the default path of files
const FilesPath = "/files"

const (
	// KubeletServiceFile is the path to the kubelet systemd service
	KubeletServiceFile = "/lib/systemd/system/kubelet.service"
	// KubeletSystemdConfFile is the path to the kubelet systemd configuration
	KubeletSystemdConfFile = "/etc/systemd/system/kubelet.service.d/10-kubeadm.conf"
	// KubeadmConfigFile is the path to the kubeadm configuration
	KubeadmConfigFile = "/var/lib/kubeadm.yaml"
	// DefaultCNIConfigPath is the path to the CNI configuration
	DefaultCNIConfigPath = "/etc/cni/net.d/k8s.conf"
	// DefaultRktNetConfigPath is the path to the rkt net configuration
	DefaultRktNetConfigPath = "/etc/rkt/net.d/k8s.conf"
)

const (
	// DefaultUfsPort is the default port of UFS
	DefaultUfsPort = "5640"
	// DefaultUfsDebugLvl is the default debug level of UFS
	DefaultUfsDebugLvl = 0
	// DefaultMountEndpoint is the default mount endpoint
	DefaultMountEndpoint = "/minikube-host"
	// DefaultMsize is the default number of bytes to use for 9p packet payload
	DefaultMsize = 262144
	// DefaultMountVersion is the default 9p version to use for mount
	DefaultMountVersion  = "9p2000.L"
)

// GetKubernetesReleaseURL gets the location of a kubernetes client
func GetKubernetesReleaseURL(binaryName, version string) string {
	return fmt.Sprintf("https://storage.googleapis.com/kubernetes-release/release/%s/bin/linux/%s/%s", version, runtime.GOARCH, binaryName)
}

// GetKubernetesReleaseURLSHA1 gets the location of a kubernetes client checksum
func GetKubernetesReleaseURLSHA1(binaryName, version string) string {
	return fmt.Sprintf("%s.sha1", GetKubernetesReleaseURL(binaryName, version))
}

// IsMinikubeChildProcess is the name of "is minikube child process" variable
const IsMinikubeChildProcess = "IS_MINIKUBE_CHILD_PROCESS"

// DriverNone is the none driver
const DriverNone = "none"

// FileScheme is the file scheme
const FileScheme = "file"

// GetKubeadmCachedImages gets the images to cache for kubeadm for a version
func GetKubeadmCachedImages(kubernetesVersionStr string) []string {

	var images = []string{
		"k8s.gcr.io/kube-proxy-amd64:" + kubernetesVersionStr,
		"k8s.gcr.io/kube-scheduler-amd64:" + kubernetesVersionStr,
		"k8s.gcr.io/kube-controller-manager-amd64:" + kubernetesVersionStr,
		"k8s.gcr.io/kube-apiserver-amd64:" + kubernetesVersionStr,
	}

<<<<<<< HEAD
	v1_13 := semver.MustParseRange(">=1.13.0")
=======
	ge_v1_14 := semver.MustParseRange(">=1.14.0")
	v1_13 := semver.MustParseRange(">=1.13.0 <1.14.0")
>>>>>>> 4b0bafb4
	v1_12 := semver.MustParseRange(">=1.12.0 <1.13.0")
	v1_11 := semver.MustParseRange(">=1.11.0 <1.12.0")
	v1_10 := semver.MustParseRange(">=1.10.0 <1.11.0")
	v1_9 := semver.MustParseRange(">=1.9.0 <1.10.0")
	v1_8 := semver.MustParseRange(">=1.8.0 <1.9.0")

	kubernetesVersion, err := semver.Make(strings.TrimPrefix(kubernetesVersionStr, minikubeVersion.VersionPrefix))
	if err != nil {
		glog.Errorln("Error parsing version semver: ", err)
	}

<<<<<<< HEAD
	if v1_13(kubernetesVersion) {
=======
	if ge_v1_14(kubernetesVersion) {
		images = append(images, []string{
			"k8s.gcr.io/pause:3.1",
			"k8s.gcr.io/k8s-dns-kube-dns-amd64:1.14.13",
			"k8s.gcr.io/k8s-dns-dnsmasq-nanny-amd64:1.14.13",
			"k8s.gcr.io/k8s-dns-sidecar-amd64:1.14.13",
			"k8s.gcr.io/etcd:3.3.10",
			"k8s.gcr.io/coredns:1.3.1",
		}...)

	} else if v1_13(kubernetesVersion) {
>>>>>>> 4b0bafb4
		images = append(images, []string{
			"k8s.gcr.io/pause-amd64:3.1",
			"k8s.gcr.io/pause:3.1",
			"k8s.gcr.io/k8s-dns-kube-dns-amd64:1.14.8",
			"k8s.gcr.io/k8s-dns-dnsmasq-nanny-amd64:1.14.8",
			"k8s.gcr.io/k8s-dns-sidecar-amd64:1.14.8",
			"k8s.gcr.io/etcd-amd64:3.2.24",
			"k8s.gcr.io/coredns:1.2.6",
		}...)

	} else if v1_12(kubernetesVersion) {
		images = append(images, []string{
			"k8s.gcr.io/pause-amd64:3.1",
			"k8s.gcr.io/pause:3.1",
			"k8s.gcr.io/k8s-dns-kube-dns-amd64:1.14.8",
			"k8s.gcr.io/k8s-dns-dnsmasq-nanny-amd64:1.14.8",
			"k8s.gcr.io/k8s-dns-sidecar-amd64:1.14.8",
			"k8s.gcr.io/etcd-amd64:3.2.24",
			"k8s.gcr.io/coredns:1.2.2",
		}...)

	} else if v1_11(kubernetesVersion) {
		images = append(images, []string{
			"k8s.gcr.io/pause-amd64:3.1",
			"k8s.gcr.io/pause:3.1",
			"k8s.gcr.io/k8s-dns-kube-dns-amd64:1.14.8",
			"k8s.gcr.io/k8s-dns-dnsmasq-nanny-amd64:1.14.8",
			"k8s.gcr.io/k8s-dns-sidecar-amd64:1.14.8",
			"k8s.gcr.io/etcd-amd64:3.2.18",
			"k8s.gcr.io/coredns:1.1.3",
		}...)

	} else if v1_10(kubernetesVersion) {
		images = append(images, []string{
			"k8s.gcr.io/pause-amd64:3.1",
			"k8s.gcr.io/k8s-dns-kube-dns-amd64:1.14.8",
			"k8s.gcr.io/k8s-dns-dnsmasq-nanny-amd64:1.14.8",
			"k8s.gcr.io/k8s-dns-sidecar-amd64:1.14.8",
			"k8s.gcr.io/etcd-amd64:3.1.12",
		}...)

	} else if v1_9(kubernetesVersion) {
		images = append(images, []string{
			"k8s.gcr.io/pause-amd64:3.0",
			"k8s.gcr.io/k8s-dns-kube-dns-amd64:1.14.7",
			"k8s.gcr.io/k8s-dns-dnsmasq-nanny-amd64:1.14.7",
			"k8s.gcr.io/k8s-dns-sidecar-amd64:1.14.7",
			"k8s.gcr.io/etcd-amd64:3.1.10",
		}...)

	} else if v1_8(kubernetesVersion) {
		images = append(images, []string{
			"k8s.gcr.io/pause-amd64:3.0",
			"k8s.gcr.io/k8s-dns-kube-dns-amd64:1.14.5",
			"k8s.gcr.io/k8s-dns-dnsmasq-nanny-amd64:1.14.5",
			"k8s.gcr.io/k8s-dns-sidecar-amd64:1.14.5",
			"k8s.gcr.io/etcd-amd64:3.0.17",
		}...)
	}

	images = append(images, []string{
		"k8s.gcr.io/kubernetes-dashboard-amd64:v1.10.1",
		"k8s.gcr.io/kube-addon-manager:v8.6",
		"gcr.io/k8s-minikube/storage-provisioner:v1.8.1",
	}...)

	return images
}

// ImageCacheDir is the path to the image cache directory
var ImageCacheDir = MakeMiniPath("cache", "images")

const (
	// GvisorFilesPath is the path to the gvisor files saved by go-bindata
	GvisorFilesPath = "/tmp/gvisor"
	// ContainerdConfigTomlPath is the path to the containerd config.toml
	ContainerdConfigTomlPath = "/etc/containerd/config.toml"
	// GvisorContainerdShimTomlPath is the path to gvisor-containerd-shim.toml
	GvisorContainerdShimTomlPath = "/etc/containerd/gvisor-containerd-shim.toml"
	// StoredContainerdConfigTomlPath is the path where the default config.toml will be stored
	StoredContainerdConfigTomlPath = "/tmp/config.toml"

	//GvisorConfigTomlTargetName is the go-bindata target name for the gvisor config.toml
	GvisorConfigTomlTargetName = "gvisor-config.toml"
	// GvisorContainerdShimTargetName is the go-bindata target name for gvisor-containerd-shim
	GvisorContainerdShimTargetName = "gvisor-containerd-shim.toml"

	// GvisorContainerdShimURL is the url to download gvisor-containerd-shim
	GvisorContainerdShimURL = "https://github.com/google/gvisor-containerd-shim/releases/download/v0.0.1-rc.0/gvisor-containerd-shim-v0.0.1-rc.0.linux-amd64"
	// GvisorURL is the url to download gvisor
	GvisorURL = "https://storage.googleapis.com/gvisor/releases/nightly/2018-12-07/runsc"
)<|MERGE_RESOLUTION|>--- conflicted
+++ resolved
@@ -234,12 +234,8 @@
 		"k8s.gcr.io/kube-apiserver-amd64:" + kubernetesVersionStr,
 	}
 
-<<<<<<< HEAD
-	v1_13 := semver.MustParseRange(">=1.13.0")
-=======
 	ge_v1_14 := semver.MustParseRange(">=1.14.0")
 	v1_13 := semver.MustParseRange(">=1.13.0 <1.14.0")
->>>>>>> 4b0bafb4
 	v1_12 := semver.MustParseRange(">=1.12.0 <1.13.0")
 	v1_11 := semver.MustParseRange(">=1.11.0 <1.12.0")
 	v1_10 := semver.MustParseRange(">=1.10.0 <1.11.0")
@@ -251,9 +247,6 @@
 		glog.Errorln("Error parsing version semver: ", err)
 	}
 
-<<<<<<< HEAD
-	if v1_13(kubernetesVersion) {
-=======
 	if ge_v1_14(kubernetesVersion) {
 		images = append(images, []string{
 			"k8s.gcr.io/pause:3.1",
@@ -265,7 +258,6 @@
 		}...)
 
 	} else if v1_13(kubernetesVersion) {
->>>>>>> 4b0bafb4
 		images = append(images, []string{
 			"k8s.gcr.io/pause-amd64:3.1",
 			"k8s.gcr.io/pause:3.1",
