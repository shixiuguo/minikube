--- conflicted
+++ resolved
@@ -66,15 +66,10 @@
 	if driver.BareMetal(drvName) {
 		disableOthers = false
 	}
-<<<<<<< HEAD
-	if !driver.IsKIC(drvName) {
+
+	// Preload is overly invasive for bare metal, and caching is not meaningful. KIC handled elsewhere.
+	if driver.IsVM(drvName) {
 		if err := cr.Preload(k8s); err != nil {
-=======
-
-	// Preload is overly invasive for bare metal, and caching is not meaningful.
-	if driver.IsVM(drvName) {
-		if err := cr.Preload(k8s.KubernetesVersion); err != nil {
->>>>>>> d63d3bc1
 			switch err.(type) {
 			case *cruntime.ErrISOFeature:
 				out.T(out.Tip, "Existing disk is missing new features ({{.error}}). To upgrade, run 'minikube delete'", out.V{"error": err})
