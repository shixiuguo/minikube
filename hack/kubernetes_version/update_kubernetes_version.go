--- conflicted
+++ resolved
@@ -29,12 +29,9 @@
 import (
 	"bytes"
 	"context"
-<<<<<<< HEAD
-=======
 	"encoding/json"
 	"flag"
 	"fmt"
->>>>>>> 88304ef6
 	"io/ioutil"
 	"os"
 	"path/filepath"
@@ -43,38 +40,13 @@
 	"text/template"
 	"time"
 
-<<<<<<< HEAD
-=======
 	"golang.org/x/oauth2"
 
-	"github.com/golang/glog"
->>>>>>> 88304ef6
 	"github.com/google/go-github/v32/github"
 
 	"k8s.io/klog/v2"
 )
 
-<<<<<<< HEAD
-func main() {
-	// fetch respective current stable (vDefault as DefaultKubernetesVersion) and
-	// latest rc or beta (vDefault as NewestKubernetesVersion) Kubernetes GitHub Releases
-	vDefault, vNewest, err := fetchKubernetesReleases()
-	if err != nil {
-		klog.Errorf("Fetching current GitHub Releases failed: %v", err)
-	}
-	if vDefault == "" || vNewest == "" {
-		klog.Fatalf("Cannot determine current 'DefaultKubernetesVersion' and 'NewestKubernetesVersion'")
-	}
-	klog.Infof("Current Kubernetes GitHub Releases: 'stable' is %s and 'latest' is %s", vDefault, vNewest)
-
-	if err := updateKubernetesVersions(vDefault, vNewest); err != nil {
-		klog.Fatalf("Updating 'DefaultKubernetesVersion' and 'NewestKubernetesVersion' failed: %v", err)
-	}
-	klog.Infof("Update successful: 'DefaultKubernetesVersion' was set to %s and 'NewestKubernetesVersion' was set to %s", vDefault, vNewest)
-
-	// Flush before exiting to guarantee all log output is written
-	klog.Flush()
-=======
 const (
 	// default context timeout
 	cxTimeout = 300 * time.Second
@@ -151,23 +123,22 @@
 	p.Content = []byte(str)
 
 	return str != org, nil
->>>>>>> 88304ef6
 }
 
 func main() {
 	// write log statements to stderr instead of to files
 	if err := flag.Set("logtostderr", "true"); err != nil {
-		fmt.Printf("Error setting 'logtostderr' glog flag: %v", err)
+		fmt.Printf("Error setting 'logtostderr' klog flag: %v", err)
 	}
 	flag.Parse()
-	defer glog.Flush()
+	defer klog.Flush()
 
 	if target == "" {
 		target = "fs"
 	} else if target != "fs" && target != "gh" && target != "all" {
-		glog.Fatalf("Invalid UPDATE_TARGET option: '%s'; Valid options are: unset/absent (defaults to 'fs'), 'fs', 'gh', or 'all'", target)
+		klog.Fatalf("Invalid UPDATE_TARGET option: '%s'; Valid options are: unset/absent (defaults to 'fs'), 'fs', 'gh', or 'all'", target)
 	} else if (target == "gh" || target == "all") && ghToken == "" {
-		glog.Fatalf("GITHUB_TOKEN is required if UPDATE_TARGET is 'gh' or 'all'")
+		klog.Fatalf("GITHUB_TOKEN is required if UPDATE_TARGET is 'gh' or 'all'")
 	}
 
 	// set a context with defined timeout
@@ -177,21 +148,21 @@
 	// get Kubernetes versions from GitHub Releases
 	stable, latest, err := ghReleases(ctx, "kubernetes", "kubernetes", ghToken)
 	if err != nil || stable == "" || latest == "" {
-		glog.Fatalf("Error getting Kubernetes versions: %v", err)
+		klog.Fatalf("Error getting Kubernetes versions: %v", err)
 	}
 	data := Data{K8sStableVersion: stable, K8sLatestVersion: latest}
-	glog.Infof("Kubernetes versions: 'stable' is %s and 'latest' is %s", data.K8sStableVersion, data.K8sLatestVersion)
-
-	glog.Infof("The Plan:\n%s", thePlan(plan, data))
+	klog.Infof("Kubernetes versions: 'stable' is %s and 'latest' is %s", data.K8sStableVersion, data.K8sLatestVersion)
+
+	klog.Infof("The Plan:\n%s", thePlan(plan, data))
 
 	if target == "fs" || target == "all" {
 		changed, err := fsUpdate(fsRoot, plan, data)
 		if err != nil {
-			glog.Errorf("Error updating local repo: %v", err)
+			klog.Errorf("Error updating local repo: %v", err)
 		} else if !changed {
-			glog.Infof("Local repo update skipped: nothing changed")
+			klog.Infof("Local repo update skipped: nothing changed")
 		} else {
-			glog.Infof("Local repo updated")
+			klog.Infof("Local repo updated")
 		}
 	}
 
@@ -200,25 +171,25 @@
 		tmpl := template.Must(template.New("prTitle").Parse(prTitle))
 		buf := new(bytes.Buffer)
 		if err := tmpl.Execute(buf, data); err != nil {
-			glog.Fatalf("Error parsing PR Title: %v", err)
+			klog.Fatalf("Error parsing PR Title: %v", err)
 		}
 		prTitle = buf.String()
 
 		// check if PR already exists
 		prURL, err := ghFindPR(ctx, prTitle, ghOwner, ghRepo, ghBase, ghToken)
 		if err != nil {
-			glog.Errorf("Error checking if PR already exists: %v", err)
+			klog.Errorf("Error checking if PR already exists: %v", err)
 		} else if prURL != "" {
-			glog.Infof("PR create skipped: already exists (%s)", prURL)
+			klog.Infof("PR create skipped: already exists (%s)", prURL)
 		} else {
 			// create PR
 			pr, err := ghCreatePR(ctx, ghOwner, ghRepo, ghBase, prBranchPrefix, prTitle, prIssue, ghToken, plan, data)
 			if err != nil {
-				glog.Fatalf("Error creating PR: %v", err)
+				klog.Fatalf("Error creating PR: %v", err)
 			} else if pr == nil {
-				glog.Infof("PR create skipped: nothing changed")
+				klog.Infof("PR create skipped: nothing changed")
 			} else {
-				glog.Infof("PR created: %s", *pr.HTMLURL)
+				klog.Infof("PR created: %s", *pr.HTMLURL)
 			}
 		}
 	}
@@ -317,7 +288,7 @@
 	if err != nil {
 		return nil, fmt.Errorf("error creating fork commit: %w", err)
 	}
-	glog.Infof("PR commit '%s' created: %s", forkCommit.GetSHA(), forkCommit.GetHTMLURL())
+	klog.Infof("PR commit '%s' created: %s", forkCommit.GetSHA(), forkCommit.GetHTMLURL())
 
 	// create PR branch
 	prBranch := branch + forkCommit.GetSHA()[:7]
@@ -331,7 +302,7 @@
 	if err != nil {
 		return nil, fmt.Errorf("error creating PR branch: %w", err)
 	}
-	glog.Infof("PR branch '%s' created: %s", prBranch, prRef.GetURL())
+	klog.Infof("PR branch '%s' created: %s", prBranch, prRef.GetURL())
 
 	// create PR
 	modifiable := true
@@ -477,7 +448,7 @@
 			tmpl := template.Must(template.New("").Parse(dst))
 			buf := new(bytes.Buffer)
 			if err := tmpl.Execute(buf, data); err != nil {
-				glog.Fatalf("Error parsing the Plan: %v", err)
+				klog.Fatalf("Error parsing the Plan: %v", err)
 				return fmt.Sprintf("%+v", plan)
 			}
 			p.Replace[src] = buf.String()
@@ -485,7 +456,7 @@
 	}
 	str, err := json.MarshalIndent(plan, "", "  ")
 	if err != nil {
-		glog.Fatalf("Error parsing the Plan: %v", err)
+		klog.Fatalf("Error parsing the Plan: %v", err)
 		return fmt.Sprintf("%+v", plan)
 	}
 	return string(str)
