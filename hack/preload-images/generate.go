--- conflicted
+++ resolved
@@ -40,12 +40,8 @@
 func generateTarball(kubernetesVersion, containerRuntime, tarballFilename string) error {
 	driver := kic.NewDriver(kic.Config{
 		KubernetesVersion: kubernetesVersion,
-<<<<<<< HEAD
-		ContainerRuntime:  driver.Docker,
+		ContainerRuntime:  containerRuntime,
 		OCIPrefix:         "env",
-=======
-		ContainerRuntime:  containerRuntime,
->>>>>>> 947dc217
 		OCIBinary:         oci.Docker,
 		MachineName:       profile,
 		ImageDigest:       kic.BaseImage,
@@ -74,7 +70,7 @@
 		imgs = append(imgs, kic.OverlayImage)
 	}
 
-	runner := command.NewKICRunner(profile, driver.OCIBinary)
+	runner := command.NewKICRunner(profile, driver.OCIPrefix, driver.OCIBinary)
 
 	// will need to do this to enable the container run-time service
 	sv, err := util.ParseKubernetesVersion(kubernetesVersion)
@@ -118,11 +114,7 @@
 	kcfg := config.KubernetesConfig{
 		KubernetesVersion: kubernetesVersion,
 	}
-<<<<<<< HEAD
-	runner := command.NewKICRunner(profile, driver.OCIPrefix, driver.OCIBinary)
-=======
 
->>>>>>> 947dc217
 	sm := sysinit.New(runner)
 
 	if err := bsutil.TransferBinaries(kcfg, runner, sm); err != nil {
