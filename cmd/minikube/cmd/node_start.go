/*
Copyright 2020 The Kubernetes Authors All rights reserved.

Licensed under the Apache License, Version 2.0 (the "License");
you may not use this file except in compliance with the License.
You may obtain a copy of the License at

    http://www.apache.org/licenses/LICENSE-2.0

Unless required by applicable law or agreed to in writing, software
distributed under the License is distributed on an "AS IS" BASIS,
WITHOUT WARRANTIES OR CONDITIONS OF ANY KIND, either express or implied.
See the License for the specific language governing permissions and
limitations under the License.
*/

package cmd

import (
	"os"

	"github.com/spf13/cobra"
	"k8s.io/minikube/pkg/minikube/driver"
	"k8s.io/minikube/pkg/minikube/exit"
	"k8s.io/minikube/pkg/minikube/machine"
	"k8s.io/minikube/pkg/minikube/mustload"
	"k8s.io/minikube/pkg/minikube/node"
	"k8s.io/minikube/pkg/minikube/out"
)

var nodeStartCmd = &cobra.Command{
	Use:   "start",
	Short: "Starts a node.",
	Long:  "Starts an existing stopped node in a cluster.",
	Run: func(cmd *cobra.Command, args []string) {
		if len(args) == 0 {
			exit.UsageT("Usage: minikube node start [name]")
		}

		api, cc := mustload.Partial(ClusterFlagValue())
		name := args[0]

		n, _, err := node.Retrieve(cc, name)
		if err != nil {
			exit.WithError("retrieving node", err)
		}

		machineName := driver.MachineName(*cc, *n)
		if machine.IsRunning(api, machineName) {
			out.T(out.Check, "{{.name}} is already running", out.V{"name": name})
			os.Exit(0)
		}

		r, p, m, h, err := node.Provision(cc, n, false)
		if err != nil {
			exit.WithError("provisioning host for node", err)
		}

		s := node.Starter{
			Runner:         r,
			PreExists:      p,
			MachineAPI:     m,
			Host:           h,
			Cfg:            cc,
			Node:           n,
			ExistingAddons: nil,
		}

		_, err = node.Start(s, false)
		if err != nil {
			_, err := maybeDeleteAndRetry(*cc, *n, nil, err)
			if err != nil {
				exit.WithError("failed to start node", err)
			}
		}
<<<<<<< HEAD

=======
>>>>>>> 46cd3a99
		out.T(out.Happy, "Successfully started node {{.name}}!", out.V{"name": machineName})
	},
}

func init() {
	nodeStartCmd.Flags().Bool(deleteOnFailure, false, "If set, delete the current cluster if start fails and try again. Defaults to false.")
	nodeCmd.AddCommand(nodeStartCmd)
}<|MERGE_RESOLUTION|>--- conflicted
+++ resolved
@@ -73,10 +73,6 @@
 				exit.WithError("failed to start node", err)
 			}
 		}
-<<<<<<< HEAD
-
-=======
->>>>>>> 46cd3a99
 		out.T(out.Happy, "Successfully started node {{.name}}!", out.V{"name": machineName})
 	},
 }
