--- conflicted
+++ resolved
@@ -17,12 +17,9 @@
 package cmd
 
 import (
-<<<<<<< HEAD
 	"log"
+	"os"
 	"runtime"
-=======
-	"os"
->>>>>>> 689b3db4
 	"time"
 
 	"github.com/docker/machine/libmachine"
